--- conflicted
+++ resolved
@@ -1,11 +1,5 @@
-<<<<<<< HEAD
 import * as React from "react";
 import {Drawer as DrawerPrimitive} from "vaul";
-=======
-
-import * as React from "react"
-import { Drawer as DrawerPrimitive } from "vaul"
->>>>>>> 240a855b
 
 import {cn} from "@/lib/utils";
 
@@ -39,7 +33,6 @@
 DrawerOverlay.displayName = DrawerPrimitive.Overlay.displayName;
 
 const DrawerContent = React.forwardRef<
-<<<<<<< HEAD
 	React.ElementRef<typeof DrawerPrimitive.Content>,
 	React.ComponentPropsWithoutRef<typeof DrawerPrimitive.Content>
 >(({className, children, ...props}, ref) => (
@@ -48,37 +41,16 @@
 		<DrawerPrimitive.Content
 			ref={ref}
 			className={cn(
-				"fixed inset-x-0 bottom-0 z-50 mt-24 flex h-auto flex-col rounded-t-[10px] border border-border/80 bg-background/95 backdrop-blur-md shadow-xl dark:bg-dark-bg-overlay/95 dark:border-dark-border-primary/80 dark:shadow-dark-2xl",
+				"fixed inset-x-0 bottom-0 z-50 mt-24 flex h-auto flex-col rounded-t-[10px] border bg-white dark:bg-dark-bg-elevated text-gray-900 dark:text-dark-text-primary border-gray-200 dark:border-dark-border-secondary",
 				className
 			)}
 			{...props}>
-			<div className="mx-auto mt-4 h-2 w-[100px] rounded-full bg-muted/60 dark:bg-dark-muted/60" />
+			<div className="mx-auto mt-4 h-2 w-[100px] rounded-full bg-gray-300 dark:bg-dark-border-accent" />
 			{children}
 		</DrawerPrimitive.Content>
 	</DrawerPortal>
 ));
 DrawerContent.displayName = "DrawerContent";
-=======
-  React.ElementRef<typeof DrawerPrimitive.Content>,
-  React.ComponentPropsWithoutRef<typeof DrawerPrimitive.Content>
->(({ className, children, ...props }, ref) => (
-  <DrawerPortal>
-    <DrawerOverlay />
-    <DrawerPrimitive.Content
-      ref={ref}
-      className={cn(
-        "fixed inset-x-0 bottom-0 z-50 mt-24 flex h-auto flex-col rounded-t-[10px] border bg-white dark:bg-dark-bg-elevated text-gray-900 dark:text-dark-text-primary border-gray-200 dark:border-dark-border-secondary",
-        className
-      )}
-      {...props}
-    >
-      <div className="mx-auto mt-4 h-2 w-[100px] rounded-full bg-gray-300 dark:bg-dark-border-accent" />
-      {children}
-    </DrawerPrimitive.Content>
-  </DrawerPortal>
-))
-DrawerContent.displayName = "DrawerContent"
->>>>>>> 240a855b
 
 const DrawerHeader = ({className, ...props}: React.HTMLAttributes<HTMLDivElement>) => (
 	<div className={cn("grid gap-1.5 p-4 text-center sm:text-left", className)} {...props} />
@@ -91,13 +63,15 @@
 DrawerFooter.displayName = "DrawerFooter";
 
 const DrawerTitle = React.forwardRef<
-<<<<<<< HEAD
 	React.ElementRef<typeof DrawerPrimitive.Title>,
 	React.ComponentPropsWithoutRef<typeof DrawerPrimitive.Title>
 >(({className, ...props}, ref) => (
 	<DrawerPrimitive.Title
 		ref={ref}
-		className={cn("text-lg font-semibold leading-none tracking-tight", className)}
+		className={cn(
+			"text-lg font-semibold leading-none tracking-tight text-gray-900 dark:text-dark-text-primary",
+			className
+		)}
 		{...props}
 	/>
 ));
@@ -109,38 +83,11 @@
 >(({className, ...props}, ref) => (
 	<DrawerPrimitive.Description
 		ref={ref}
-		className={cn("text-sm text-muted-foreground", className)}
+		className={cn("text-sm text-gray-600 dark:text-dark-text-secondary", className)}
 		{...props}
 	/>
 ));
 DrawerDescription.displayName = DrawerPrimitive.Description.displayName;
-=======
-  React.ElementRef<typeof DrawerPrimitive.Title>,
-  React.ComponentPropsWithoutRef<typeof DrawerPrimitive.Title>
->(({ className, ...props }, ref) => (
-  <DrawerPrimitive.Title
-    ref={ref}
-    className={cn(
-      "text-lg font-semibold leading-none tracking-tight text-gray-900 dark:text-dark-text-primary",
-      className
-    )}
-    {...props}
-  />
-))
-DrawerTitle.displayName = DrawerPrimitive.Title.displayName
-
-const DrawerDescription = React.forwardRef<
-  React.ElementRef<typeof DrawerPrimitive.Description>,
-  React.ComponentPropsWithoutRef<typeof DrawerPrimitive.Description>
->(({ className, ...props }, ref) => (
-  <DrawerPrimitive.Description
-    ref={ref}
-    className={cn("text-sm text-gray-600 dark:text-dark-text-secondary", className)}
-    {...props}
-  />
-))
-DrawerDescription.displayName = DrawerPrimitive.Description.displayName
->>>>>>> 240a855b
 
 export {
 	Drawer,
