--- conflicted
+++ resolved
@@ -1,13 +1,6 @@
-<<<<<<< HEAD
 import * as React from "react";
 import * as DialogPrimitive from "@radix-ui/react-dialog";
 import {X} from "lucide-react";
-=======
-
-import * as React from "react"
-import * as DialogPrimitive from "@radix-ui/react-dialog"
-import { X } from "lucide-react"
->>>>>>> 240a855b
 
 import {cn} from "@/lib/utils";
 
@@ -20,14 +13,13 @@
 const DialogClose = DialogPrimitive.Close;
 
 const DialogOverlay = React.forwardRef<
-<<<<<<< HEAD
 	React.ElementRef<typeof DialogPrimitive.Overlay>,
 	React.ComponentPropsWithoutRef<typeof DialogPrimitive.Overlay>
 >(({className, ...props}, ref) => (
 	<DialogPrimitive.Overlay
 		ref={ref}
 		className={cn(
-			"fixed inset-0 z-50 bg-black/60 backdrop-blur-sm data-[state=open]:animate-in data-[state=closed]:animate-out data-[state=closed]:fade-out-0 data-[state=open]:fade-in-0 dark:bg-black/80",
+			"fixed inset-0 z-50 bg-black/80 data-[state=open]:animate-in data-[state=closed]:animate-out data-[state=closed]:fade-out-0 data-[state=open]:fade-in-0",
 			className
 		)}
 		{...props}
@@ -44,12 +36,12 @@
 		<DialogPrimitive.Content
 			ref={ref}
 			className={cn(
-				"fixed left-[50%] top-[50%] z-50 grid w-full max-w-lg translate-x-[-50%] translate-y-[-50%] gap-4 border border-border/80 bg-background/95 backdrop-blur-md p-6 shadow-xl duration-200 data-[state=open]:animate-in data-[state=closed]:animate-out data-[state=closed]:fade-out-0 data-[state=open]:fade-in-0 data-[state=closed]:zoom-out-95 data-[state=open]:zoom-in-95 data-[state=closed]:slide-out-to-left-1/2 data-[state=closed]:slide-out-to-top-[48%] data-[state=open]:slide-in-from-left-1/2 data-[state=open]:slide-in-from-top-[48%] sm:rounded-lg dark:bg-dark-bg-overlay/98 dark:border-dark-border-primary/80 dark:shadow-dark-2xl",
+				"fixed left-[50%] top-[50%] z-50 grid w-full max-w-lg translate-x-[-50%] translate-y-[-50%] gap-4 border bg-white dark:bg-dark-bg-elevated text-gray-900 dark:text-dark-text-primary border-gray-200 dark:border-dark-border-secondary p-6 shadow-lg duration-200 data-[state=open]:animate-in data-[state=closed]:animate-out data-[state=closed]:fade-out-0 data-[state=open]:fade-in-0 data-[state=closed]:zoom-out-95 data-[state=open]:zoom-in-95 data-[state=closed]:slide-out-to-left-1/2 data-[state=closed]:slide-out-to-top-[48%] data-[state=open]:slide-in-from-left-1/2 data-[state=open]:slide-in-from-top-[48%] sm:rounded-lg",
 				className
 			)}
 			{...props}>
 			{children}
-			<DialogPrimitive.Close className="absolute right-4 top-4 rounded-sm opacity-70 ring-offset-background transition-opacity hover:opacity-100 focus:outline-none focus:ring-2 focus:ring-ring focus:ring-offset-2 disabled:pointer-events-none data-[state=open]:bg-accent data-[state=open]:text-muted-foreground dark:ring-offset-dark-bg-overlay dark:data-[state=open]:bg-dark-bg-surface">
+			<DialogPrimitive.Close className="absolute right-4 top-4 rounded-sm opacity-70 ring-offset-background transition-opacity hover:opacity-100 focus:outline-none focus:ring-2 focus:ring-ring focus:ring-offset-2 disabled:pointer-events-none data-[state=open]:bg-accent data-[state=open]:text-muted-foreground text-gray-600 dark:text-dark-text-secondary hover:text-gray-900 dark:hover:text-dark-text-primary">
 				<X className="h-4 w-4" />
 				<span className="sr-only">Close</span>
 			</DialogPrimitive.Close>
@@ -57,45 +49,6 @@
 	</DialogPortal>
 ));
 DialogContent.displayName = DialogPrimitive.Content.displayName;
-=======
-  React.ElementRef<typeof DialogPrimitive.Overlay>,
-  React.ComponentPropsWithoutRef<typeof DialogPrimitive.Overlay>
->(({ className, ...props }, ref) => (
-  <DialogPrimitive.Overlay
-    ref={ref}
-    className={cn(
-      "fixed inset-0 z-50 bg-black/80 data-[state=open]:animate-in data-[state=closed]:animate-out data-[state=closed]:fade-out-0 data-[state=open]:fade-in-0",
-      className
-    )}
-    {...props}
-  />
-))
-DialogOverlay.displayName = DialogPrimitive.Overlay.displayName
-
-const DialogContent = React.forwardRef<
-  React.ElementRef<typeof DialogPrimitive.Content>,
-  React.ComponentPropsWithoutRef<typeof DialogPrimitive.Content>
->(({ className, children, ...props }, ref) => (
-  <DialogPortal>
-    <DialogOverlay />
-    <DialogPrimitive.Content
-      ref={ref}
-      className={cn(
-        "fixed left-[50%] top-[50%] z-50 grid w-full max-w-lg translate-x-[-50%] translate-y-[-50%] gap-4 border bg-white dark:bg-dark-bg-elevated text-gray-900 dark:text-dark-text-primary border-gray-200 dark:border-dark-border-secondary p-6 shadow-lg duration-200 data-[state=open]:animate-in data-[state=closed]:animate-out data-[state=closed]:fade-out-0 data-[state=open]:fade-in-0 data-[state=closed]:zoom-out-95 data-[state=open]:zoom-in-95 data-[state=closed]:slide-out-to-left-1/2 data-[state=closed]:slide-out-to-top-[48%] data-[state=open]:slide-in-from-left-1/2 data-[state=open]:slide-in-from-top-[48%] sm:rounded-lg",
-        className
-      )}
-      {...props}
-    >
-      {children}
-      <DialogPrimitive.Close className="absolute right-4 top-4 rounded-sm opacity-70 ring-offset-background transition-opacity hover:opacity-100 focus:outline-none focus:ring-2 focus:ring-ring focus:ring-offset-2 disabled:pointer-events-none data-[state=open]:bg-accent data-[state=open]:text-muted-foreground text-gray-600 dark:text-dark-text-secondary hover:text-gray-900 dark:hover:text-dark-text-primary">
-        <X className="h-4 w-4" />
-        <span className="sr-only">Close</span>
-      </DialogPrimitive.Close>
-    </DialogPrimitive.Content>
-  </DialogPortal>
-))
-DialogContent.displayName = DialogPrimitive.Content.displayName
->>>>>>> 240a855b
 
 const DialogHeader = ({className, ...props}: React.HTMLAttributes<HTMLDivElement>) => (
 	<div
@@ -114,13 +67,15 @@
 DialogFooter.displayName = "DialogFooter";
 
 const DialogTitle = React.forwardRef<
-<<<<<<< HEAD
 	React.ElementRef<typeof DialogPrimitive.Title>,
 	React.ComponentPropsWithoutRef<typeof DialogPrimitive.Title>
 >(({className, ...props}, ref) => (
 	<DialogPrimitive.Title
 		ref={ref}
-		className={cn("text-lg font-semibold leading-none tracking-tight", className)}
+		className={cn(
+			"text-lg font-semibold leading-none tracking-tight text-gray-900 dark:text-dark-text-primary",
+			className
+		)}
 		{...props}
 	/>
 ));
@@ -132,38 +87,11 @@
 >(({className, ...props}, ref) => (
 	<DialogPrimitive.Description
 		ref={ref}
-		className={cn("text-sm text-muted-foreground", className)}
+		className={cn("text-sm text-gray-600 dark:text-dark-text-secondary", className)}
 		{...props}
 	/>
 ));
 DialogDescription.displayName = DialogPrimitive.Description.displayName;
-=======
-  React.ElementRef<typeof DialogPrimitive.Title>,
-  React.ComponentPropsWithoutRef<typeof DialogPrimitive.Title>
->(({ className, ...props }, ref) => (
-  <DialogPrimitive.Title
-    ref={ref}
-    className={cn(
-      "text-lg font-semibold leading-none tracking-tight text-gray-900 dark:text-dark-text-primary",
-      className
-    )}
-    {...props}
-  />
-))
-DialogTitle.displayName = DialogPrimitive.Title.displayName
-
-const DialogDescription = React.forwardRef<
-  React.ElementRef<typeof DialogPrimitive.Description>,
-  React.ComponentPropsWithoutRef<typeof DialogPrimitive.Description>
->(({ className, ...props }, ref) => (
-  <DialogPrimitive.Description
-    ref={ref}
-    className={cn("text-sm text-gray-600 dark:text-dark-text-secondary", className)}
-    {...props}
-  />
-))
-DialogDescription.displayName = DialogPrimitive.Description.displayName
->>>>>>> 240a855b
 
 export {
 	Dialog,
